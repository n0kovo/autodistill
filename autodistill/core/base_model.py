--- conflicted
+++ resolved
@@ -4,11 +4,7 @@
 
 import supervision as sv
 
-<<<<<<< HEAD
-from autodistill.core.ontology import Ontology
-=======
 from .ontology import Ontology
->>>>>>> 43ce23c8
 
 
 @dataclass
